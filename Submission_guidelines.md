--- conflicted
+++ resolved
@@ -238,11 +238,7 @@
 
 For storage systems where all hosts can read and write all data simultaneously, the process described above satisfies the requirements.
 
-<<<<<<< HEAD
-Each benchmark setup must be executed five times, and logs from all five runs must be submitted. The final metrics are the average across the five runs. Runs must be consecutive with not failed runs between the selected runs. Runs can not be cherry picked from a range of runs excepting that all five runs are consecutive within the large sequence of runs.
-=======
 For storage systems where 1 host has write access to a volume but all hosts have read access, the above process also satisfies the requirements so long as reads can be fulfilled immediately following a write.
->>>>>>> fb9119f3
 
 For storage systems where 1 host has write access to a volume and a "remapping" process is required for other hosts to read the same data, the time to remap must be measured and included in the submission. 
 
@@ -281,11 +277,7 @@
 
 DLIO and mlpstorage both support options to run 10 checkpoints with a single call or run 10 checkpoints as separate invokations of the tools. So long as the process is followed, checkpoints can be executed as a 10 checkpoint batch or individually. 
 
-<<<<<<< HEAD
-** has to be set  ``--num-checkpoints-read=-1`` explicitly for performing only checkpoint write, and ``--num-checkpoints-write=-1`` for performing only checkpoint read.
-=======
 ### 2.3 Vector Database
->>>>>>> fb9119f3
 
 ## 3 Definitions 
 The following definitions are used throughout this document:
@@ -803,14 +795,12 @@
 
 System component and power supply unit names in the above tables are examples. Consistent names should be used in bill-of-material documentation, system diagrams and descriptive text.
 
-<<<<<<< HEAD
 **System Topology**
 The system topology needs to show logical connections between the nodes and network devices listed in the system-description.yaml. The simplest form is made up of squares and lines with a square for each node and a line for each connection between the nodes. Every node listed in the system-description.yaml needs to have a representative visual in the topology diagram. For large deployments (larger than 4 nodes), use an appropriate scaling notation. For example, in a solution of 16 identical client nodes, show squares for the first and last nodes (with node names and numbers in the nodes) separated by "...". 
-=======
+
 **Mandatory Rack Units Requirements**
 
 If the system requires the physical deployment of dedicated hardware, ie: is not a cloud-based deployment or a hyperconverged deployment, you will need to include the total number of rack units that will be consumed by the storage system under test in the SystemDescription file(s), plus any supporting gear that is required for the configuration being tested.  That supporting gear could include, for example, network switches for a "backend" or private network that is required for the storage system to operate.  The rack units measure does not need to include any of the gear that connects the storage system to the ``host nodes``.
->>>>>>> fb9119f3
 
 **Optional information**
 
